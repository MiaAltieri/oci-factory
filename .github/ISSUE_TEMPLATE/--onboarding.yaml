name: '🤝 Image Onboarding'
description: Request adding a new image to the OCI Factory
labels: "onboarding"
title: "[ONBOARDING] "
assignees:
  - cjdcordeiro
body:
  - type: markdown
    attributes:
      value: >
        Thank you for your interest in the OCI Factory. Before we can add
        your OCI image to this catalogue, we need to make sure the Maintainer
        guidelines are being followed and that your use case fits this
        project's purpose. If you haven't yet read the
        [CONTRIBUTING](https://github.com/canonical/oci-factory/blob/main/CONTRIBUTING.md)
        guidelines and the underlying
        [Image Maintainer Agreement](https://github.com/canonical/oci-factory/blob/main/IMAGE_MAINTAINER_AGREEMENT.md),
        please do so before submitting this issue.

  - type: input
    id: name
    attributes:
      label: Image name
      description: What is the name of your OCI image?
      placeholder: ex. my-rock
    validations:
      required: true

  - type: input
    id: description
    attributes:
      label: Short description
      description: A short description of the image.
      placeholder: ex. this is a Foo Ubuntu Rock for doing X, Y and Z, based on the upstream project Foo
    validations:
      required: true

  - type: input
    id: repo
    attributes:
      label: Image repository
      description: What is the URL for this image's Git repository?
      placeholder: ex. https://github.com/canonical/my-rock
    validations:
      required: true

<<<<<<< HEAD
  - type: dropdown
    id: type
    attributes:
      label: Image type
      description: Is this a rock or a Dockerfile-based image?
      options:
        - ROCK
        - Docker image
    validations:
      required: true

=======
>>>>>>> 6938091e
  - type: checkboxes
    id: terms
    attributes:
      label: Maintainer agreement
      description: By submitting this issue, you agree to follow our [guidelines](https://github.com/canonical/oci-factory/blob/main/CONTRIBUTING.md)
      options:
        - label: I agree to follow this project's [Code of Conduct](https://github.com/canonical/oci-factory/blob/main/CODE_OF_CONDUCT.md)
          required: true
        - label: |
            I understand and acknowledge the [CONTRIBUTING](https://github.com/canonical/oci-factory/blob/main/CONTRIBUTING.md) guidelines and [Image Maintainer Agreement](https://github.com/canonical/oci-factory/blob/main/IMAGE_MAINTAINER_AGREEMENT.md)
          required: true
        - label: |
<<<<<<< HEAD
            This image is either a rock or a Docker image which already exists in the 'ubuntu' namespace
=======
            This image is a rock which already exists in the 'ubuntu' namespace
>>>>>>> 6938091e
          required: false
        - label: |
            I agree to be the image's Maintainer and thus own it and be responsible for it, thus committing to maintaining it throughout its lifetime
          required: true
        - label: |
            My image's repository (where the build recipes are hosted) is public
          required: true
        - label: |
            I agree to have the provided contacts added to the Image Maintainers mailing list in Launchpad
          required: true
        - label: |
            This image is meant to be published to the 'ubuntu' namespace, and thus a new registry repository should be created
          required: false
        - label: |
            I acknowledge that this image shall be monitored by the security team and that I've made the [necessary modifications](https://github.com/canonical/oci-factory/blob/main/IMAGE_MAINTAINER_AGREEMENT.md#enable-security-monitoring)
            to support that
          required: true
        - label: |
            I commit to address image issues in a timely manner and according to their severity
          required: true
        - label: I will always provide up-to-date documentation for this image
          required: true
        - label: |
            I understand the [OCI tagging convention](https://github.com/canonical/oci-factory/blob/main/IMAGE_MAINTAINER_AGREEMENT.md#acknowledge-the-oci-tagging-convention)
          required: true
        - label: |
            I understand the [image's stability commitments](https://github.com/canonical/oci-factory/blob/main/IMAGE_MAINTAINER_AGREEMENT.md#understand-the-ubuntu-rocks-stability-commitments)
          required: true
        - label: I will test my image before proposing new build and releases
          required: true
          
  - type: textarea
    id: security
    attributes:
      label: Security enablement
      description: |
        List of image dependencies and any additional information that is relevant for the security monitoring (/cc security-snapchat(at)lists.canonical.com)
      placeholder: "ex. List of Ubuntu source packages associate with the image's dependencies:..."
    validations:
      required: false

  - type: input
    id: contact
    attributes:
      label: Primary contact
      description: |
        Please provide a contact email for the lead Maintainer of this image. It can be a mailing list, provided it has 2 or more members.

        _Reach out to the ROCKS Team (via Mattermost or <rocks@canonical.com>) if you prefer sharing this information quietly_.
      placeholder: ex. email@example.com
    validations:
      required: true
  
  - type: input
    id: secondary-contact
    attributes:
      label: Backup contact
      description: |
        If the primary contact is and individual email, please provide a backup contact.
      placeholder: ex. backup@example.com
    validations:
      required: false<|MERGE_RESOLUTION|>--- conflicted
+++ resolved
@@ -44,20 +44,6 @@
     validations:
       required: true
 
-<<<<<<< HEAD
-  - type: dropdown
-    id: type
-    attributes:
-      label: Image type
-      description: Is this a rock or a Dockerfile-based image?
-      options:
-        - ROCK
-        - Docker image
-    validations:
-      required: true
-
-=======
->>>>>>> 6938091e
   - type: checkboxes
     id: terms
     attributes:
@@ -70,11 +56,7 @@
             I understand and acknowledge the [CONTRIBUTING](https://github.com/canonical/oci-factory/blob/main/CONTRIBUTING.md) guidelines and [Image Maintainer Agreement](https://github.com/canonical/oci-factory/blob/main/IMAGE_MAINTAINER_AGREEMENT.md)
           required: true
         - label: |
-<<<<<<< HEAD
-            This image is either a rock or a Docker image which already exists in the 'ubuntu' namespace
-=======
             This image is a rock which already exists in the 'ubuntu' namespace
->>>>>>> 6938091e
           required: false
         - label: |
             I agree to be the image's Maintainer and thus own it and be responsible for it, thus committing to maintaining it throughout its lifetime
