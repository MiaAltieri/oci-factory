--- conflicted
+++ resolved
@@ -93,10 +93,6 @@
 the field “name” in the `rockcraft.yaml` file). Also, each `oci` folder will
 host the Maintainer files upon which the OCI Factory will rely to understand:
 
-<<<<<<< HEAD
-- how to build, i.e. whether it is a rock or a Dockerfile-based image;
-=======
->>>>>>> 6938091e
 - what image to build;
 - what metadata to rely on (like the developer’s contact information);
 - how to tag and release the OCI image;
